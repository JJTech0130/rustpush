--- conflicted
+++ resolved
@@ -25,16 +25,13 @@
 thiserror = "1.0.47"
 async-recursion = "1.0.4"
 html-escape = "0.2.13"
-<<<<<<< HEAD
 xml-rs = "0.8.17"
 prost = "0.12.0"
+log = "0.4.20"
+pretty_env_logger = "0.5.0"
 
 [build-dependencies]
 prost-build = { version = "0.12.0" }
-=======
-log = "0.4.20"
-pretty_env_logger = "0.5.0"
->>>>>>> 98aed220
 
 [[bin]]
 name = "rustpush-test"
